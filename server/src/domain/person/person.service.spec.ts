import { AssetFaceEntity, Colorspace, SystemConfigKey } from '@app/infra/entities';
import { BadRequestException, NotFoundException } from '@nestjs/common';
import {
  IAccessRepositoryMock,
  assetStub,
  authStub,
  faceStub,
  newAccessRepositoryMock,
  newAssetRepositoryMock,
  newJobRepositoryMock,
  newMachineLearningRepositoryMock,
  newMediaRepositoryMock,
  newMoveRepositoryMock,
  newPersonRepositoryMock,
  newSmartInfoRepositoryMock,
  newStorageRepositoryMock,
  newSystemConfigRepositoryMock,
  personStub,
} from '@test';
import { BulkIdErrorReason } from '../asset';
import { JobName } from '../job';
import {
  IAssetRepository,
  IJobRepository,
  IMachineLearningRepository,
  IMediaRepository,
  IMoveRepository,
  IPersonRepository,
  ISmartInfoRepository,
  IStorageRepository,
  ISystemConfigRepository,
  WithoutProperty,
} from '../repositories';
import { PersonResponseDto, mapFace, mapPerson } from './person.dto';
import { PersonService } from './person.service';

const responseDto: PersonResponseDto = {
  id: 'person-1',
  name: 'Person 1',
  birthDate: null,
  thumbnailPath: '/path/to/thumbnail.jpg',
  isHidden: false,
};

const statistics = { assets: 3 };

const croppedFace = Buffer.from('Cropped Face');

const detectFaceMock = {
  assetId: 'asset-1',
  personId: 'person-1',
  boundingBox: {
    x1: 100,
    y1: 100,
    x2: 200,
    y2: 200,
  },
  imageHeight: 500,
  imageWidth: 400,
  embedding: [1, 2, 3, 4],
  score: 0.2,
};

describe(PersonService.name, () => {
  let accessMock: IAccessRepositoryMock;
  let assetMock: jest.Mocked<IAssetRepository>;
  let configMock: jest.Mocked<ISystemConfigRepository>;
  let jobMock: jest.Mocked<IJobRepository>;
  let machineLearningMock: jest.Mocked<IMachineLearningRepository>;
  let mediaMock: jest.Mocked<IMediaRepository>;
  let moveMock: jest.Mocked<IMoveRepository>;
  let personMock: jest.Mocked<IPersonRepository>;
  let storageMock: jest.Mocked<IStorageRepository>;
  let smartInfoMock: jest.Mocked<ISmartInfoRepository>;
  let sut: PersonService;

  beforeEach(async () => {
    accessMock = newAccessRepositoryMock();
    assetMock = newAssetRepositoryMock();
    configMock = newSystemConfigRepositoryMock();
    jobMock = newJobRepositoryMock();
    machineLearningMock = newMachineLearningRepositoryMock();
    moveMock = newMoveRepositoryMock();
    mediaMock = newMediaRepositoryMock();
    personMock = newPersonRepositoryMock();
    storageMock = newStorageRepositoryMock();
    smartInfoMock = newSmartInfoRepositoryMock();
    sut = new PersonService(
      accessMock,
      assetMock,
      machineLearningMock,
      moveMock,
      mediaMock,
      personMock,
      configMock,
      storageMock,
      jobMock,
      smartInfoMock,
    );

    mediaMock.crop.mockResolvedValue(croppedFace);
  });

  it('should be defined', () => {
    expect(sut).toBeDefined();
  });

  describe('getAll', () => {
    it('should get all people with thumbnails', async () => {
      personMock.getAllForUser.mockResolvedValue([personStub.withName, personStub.noThumbnail]);
      await expect(sut.getAll(authStub.admin, { withHidden: undefined })).resolves.toEqual({
        total: 1,
        visible: 1,
        people: [responseDto],
      });
      expect(personMock.getAllForUser).toHaveBeenCalledWith(authStub.admin.user.id, {
        minimumFaceCount: 1,
        withHidden: false,
      });
    });
    it('should get all visible people with thumbnails', async () => {
      personMock.getAllForUser.mockResolvedValue([personStub.withName, personStub.hidden]);
      await expect(sut.getAll(authStub.admin, { withHidden: false })).resolves.toEqual({
        total: 2,
        visible: 1,
        people: [responseDto],
      });
      expect(personMock.getAllForUser).toHaveBeenCalledWith(authStub.admin.user.id, {
        minimumFaceCount: 1,
        withHidden: false,
      });
    });
    it('should get all hidden and visible people with thumbnails', async () => {
      personMock.getAllForUser.mockResolvedValue([personStub.withName, personStub.hidden]);
      await expect(sut.getAll(authStub.admin, { withHidden: true })).resolves.toEqual({
        total: 2,
        visible: 1,
        people: [
          responseDto,
          {
            id: 'person-1',
            name: '',
            birthDate: null,
            thumbnailPath: '/path/to/thumbnail.jpg',
            isHidden: true,
          },
        ],
      });
      expect(personMock.getAllForUser).toHaveBeenCalledWith(authStub.admin.user.id, {
        minimumFaceCount: 1,
        withHidden: true,
      });
    });
  });

  describe('getById', () => {
    it('should require person.read permission', async () => {
      personMock.getById.mockResolvedValue(personStub.withName);
      await expect(sut.getById(authStub.admin, 'person-1')).rejects.toBeInstanceOf(BadRequestException);
      expect(accessMock.person.checkOwnerAccess).toHaveBeenCalledWith(authStub.admin.user.id, new Set(['person-1']));
    });

    it('should throw a bad request when person is not found', async () => {
      personMock.getById.mockResolvedValue(null);
      accessMock.person.checkOwnerAccess.mockResolvedValue(new Set(['person-1']));
      await expect(sut.getById(authStub.admin, 'person-1')).rejects.toBeInstanceOf(BadRequestException);
      expect(accessMock.person.checkOwnerAccess).toHaveBeenCalledWith(authStub.admin.user.id, new Set(['person-1']));
    });

    it('should get a person by id', async () => {
      personMock.getById.mockResolvedValue(personStub.withName);
      accessMock.person.checkOwnerAccess.mockResolvedValue(new Set(['person-1']));
      await expect(sut.getById(authStub.admin, 'person-1')).resolves.toEqual(responseDto);
      expect(personMock.getById).toHaveBeenCalledWith('person-1');
      expect(accessMock.person.checkOwnerAccess).toHaveBeenCalledWith(authStub.admin.user.id, new Set(['person-1']));
    });
  });

  describe('getThumbnail', () => {
    it('should require person.read permission', async () => {
      personMock.getById.mockResolvedValue(personStub.noName);
      await expect(sut.getThumbnail(authStub.admin, 'person-1')).rejects.toBeInstanceOf(BadRequestException);
      expect(storageMock.createReadStream).not.toHaveBeenCalled();
      expect(accessMock.person.checkOwnerAccess).toHaveBeenCalledWith(authStub.admin.user.id, new Set(['person-1']));
    });

    it('should throw an error when personId is invalid', async () => {
      personMock.getById.mockResolvedValue(null);
      accessMock.person.checkOwnerAccess.mockResolvedValue(new Set(['person-1']));
      await expect(sut.getThumbnail(authStub.admin, 'person-1')).rejects.toBeInstanceOf(NotFoundException);
      expect(storageMock.createReadStream).not.toHaveBeenCalled();
      expect(accessMock.person.checkOwnerAccess).toHaveBeenCalledWith(authStub.admin.user.id, new Set(['person-1']));
    });

    it('should throw an error when person has no thumbnail', async () => {
      personMock.getById.mockResolvedValue(personStub.noThumbnail);
      accessMock.person.checkOwnerAccess.mockResolvedValue(new Set(['person-1']));
      await expect(sut.getThumbnail(authStub.admin, 'person-1')).rejects.toBeInstanceOf(NotFoundException);
      expect(storageMock.createReadStream).not.toHaveBeenCalled();
      expect(accessMock.person.checkOwnerAccess).toHaveBeenCalledWith(authStub.admin.user.id, new Set(['person-1']));
    });

    it('should serve the thumbnail', async () => {
      personMock.getById.mockResolvedValue(personStub.noName);
      accessMock.person.checkOwnerAccess.mockResolvedValue(new Set(['person-1']));
      await sut.getThumbnail(authStub.admin, 'person-1');
      expect(storageMock.createReadStream).toHaveBeenCalledWith('/path/to/thumbnail.jpg', 'image/jpeg');
      expect(accessMock.person.checkOwnerAccess).toHaveBeenCalledWith(authStub.admin.user.id, new Set(['person-1']));
    });
  });

  describe('getAssets', () => {
    it('should require person.read permission', async () => {
      personMock.getAssets.mockResolvedValue([assetStub.image, assetStub.video]);
      await expect(sut.getAssets(authStub.admin, 'person-1')).rejects.toBeInstanceOf(BadRequestException);
      expect(personMock.getAssets).not.toHaveBeenCalled();
      expect(accessMock.person.checkOwnerAccess).toHaveBeenCalledWith(authStub.admin.user.id, new Set(['person-1']));
    });

    it("should return a person's assets", async () => {
      personMock.getAssets.mockResolvedValue([assetStub.image, assetStub.video]);
      accessMock.person.checkOwnerAccess.mockResolvedValue(new Set(['person-1']));
      await sut.getAssets(authStub.admin, 'person-1');
      expect(personMock.getAssets).toHaveBeenCalledWith('person-1');
      expect(accessMock.person.checkOwnerAccess).toHaveBeenCalledWith(authStub.admin.user.id, new Set(['person-1']));
    });
  });

  describe('update', () => {
    it('should require person.write permission', async () => {
      personMock.getById.mockResolvedValue(personStub.noName);
      await expect(sut.update(authStub.admin, 'person-1', { name: 'Person 1' })).rejects.toBeInstanceOf(
        BadRequestException,
      );
      expect(personMock.update).not.toHaveBeenCalled();
      expect(accessMock.person.checkOwnerAccess).toHaveBeenCalledWith(authStub.admin.user.id, new Set(['person-1']));
    });

    it('should throw an error when personId is invalid', async () => {
      personMock.getById.mockResolvedValue(null);
      accessMock.person.checkOwnerAccess.mockResolvedValue(new Set(['person-1']));
      await expect(sut.update(authStub.admin, 'person-1', { name: 'Person 1' })).rejects.toBeInstanceOf(
        BadRequestException,
      );
      expect(personMock.update).not.toHaveBeenCalled();
      expect(accessMock.person.checkOwnerAccess).toHaveBeenCalledWith(authStub.admin.user.id, new Set(['person-1']));
    });

    it("should update a person's name", async () => {
      personMock.getById.mockResolvedValue(personStub.noName);
      personMock.update.mockResolvedValue(personStub.withName);
      personMock.getAssets.mockResolvedValue([assetStub.image]);
      accessMock.person.checkOwnerAccess.mockResolvedValue(new Set(['person-1']));

      await expect(sut.update(authStub.admin, 'person-1', { name: 'Person 1' })).resolves.toEqual(responseDto);

      expect(personMock.getById).toHaveBeenCalledWith('person-1');
      expect(personMock.update).toHaveBeenCalledWith({ id: 'person-1', name: 'Person 1' });
      expect(accessMock.person.checkOwnerAccess).toHaveBeenCalledWith(authStub.admin.user.id, new Set(['person-1']));
    });

    it("should update a person's date of birth", async () => {
      personMock.getById.mockResolvedValue(personStub.noBirthDate);
      personMock.update.mockResolvedValue(personStub.withBirthDate);
      personMock.getAssets.mockResolvedValue([assetStub.image]);
      accessMock.person.checkOwnerAccess.mockResolvedValue(new Set(['person-1']));

      await expect(sut.update(authStub.admin, 'person-1', { birthDate: new Date('1976-06-30') })).resolves.toEqual({
        id: 'person-1',
        name: 'Person 1',
        birthDate: new Date('1976-06-30'),
        thumbnailPath: '/path/to/thumbnail.jpg',
        isHidden: false,
      });

      expect(personMock.getById).toHaveBeenCalledWith('person-1');
      expect(personMock.update).toHaveBeenCalledWith({ id: 'person-1', birthDate: new Date('1976-06-30') });
      expect(jobMock.queue).not.toHaveBeenCalled();
      expect(accessMock.person.checkOwnerAccess).toHaveBeenCalledWith(authStub.admin.user.id, new Set(['person-1']));
    });

    it('should update a person visibility', async () => {
      personMock.getById.mockResolvedValue(personStub.hidden);
      personMock.update.mockResolvedValue(personStub.withName);
      personMock.getAssets.mockResolvedValue([assetStub.image]);
      accessMock.person.checkOwnerAccess.mockResolvedValue(new Set(['person-1']));

      await expect(sut.update(authStub.admin, 'person-1', { isHidden: false })).resolves.toEqual(responseDto);

      expect(personMock.getById).toHaveBeenCalledWith('person-1');
      expect(personMock.update).toHaveBeenCalledWith({ id: 'person-1', isHidden: false });
      expect(accessMock.person.checkOwnerAccess).toHaveBeenCalledWith(authStub.admin.user.id, new Set(['person-1']));
    });

    it("should update a person's thumbnailPath", async () => {
      personMock.getById.mockResolvedValue(personStub.withName);
      personMock.update.mockResolvedValue(personStub.withName);
      personMock.getFacesByIds.mockResolvedValue([faceStub.face1]);
      accessMock.asset.checkOwnerAccess.mockResolvedValue(new Set([assetStub.image.id]));
      accessMock.person.checkOwnerAccess.mockResolvedValue(new Set(['person-1']));

      await expect(
        sut.update(authStub.admin, 'person-1', { featureFaceAssetId: faceStub.face1.assetId }),
      ).resolves.toEqual(responseDto);

      expect(personMock.getById).toHaveBeenCalledWith('person-1');
      expect(personMock.update).toHaveBeenCalledWith({ id: 'person-1', faceAssetId: faceStub.face1.id });
      expect(personMock.getFacesByIds).toHaveBeenCalledWith([
        {
          assetId: faceStub.face1.assetId,
          personId: 'person-1',
        },
      ]);
      expect(jobMock.queue).toHaveBeenCalledWith({ name: JobName.GENERATE_PERSON_THUMBNAIL, data: { id: 'person-1' } });
      expect(accessMock.person.checkOwnerAccess).toHaveBeenCalledWith(authStub.admin.user.id, new Set(['person-1']));
    });

    it('should throw an error when the face feature assetId is invalid', async () => {
      personMock.getById.mockResolvedValue(personStub.withName);
      accessMock.person.checkOwnerAccess.mockResolvedValue(new Set(['person-1']));

      await expect(sut.update(authStub.admin, 'person-1', { featureFaceAssetId: '-1' })).rejects.toThrow(
        BadRequestException,
      );
      expect(personMock.update).not.toHaveBeenCalled();
      expect(accessMock.person.checkOwnerAccess).toHaveBeenCalledWith(authStub.admin.user.id, new Set(['person-1']));
    });
  });

  describe('updateAll', () => {
    it('should throw an error when personId is invalid', async () => {
      personMock.getById.mockResolvedValue(null);
      accessMock.person.checkOwnerAccess.mockResolvedValue(new Set(['person-1']));

      await expect(
        sut.updatePeople(authStub.admin, { people: [{ id: 'person-1', name: 'Person 1' }] }),
      ).resolves.toEqual([{ error: BulkIdErrorReason.UNKNOWN, id: 'person-1', success: false }]);
      expect(personMock.update).not.toHaveBeenCalled();
      expect(accessMock.person.checkOwnerAccess).toHaveBeenCalledWith(authStub.admin.user.id, new Set(['person-1']));
    });
  });

  describe('reassignFaces', () => {
    it('should throw an error if user has no access to the person', async () => {
      accessMock.person.checkOwnerAccess.mockResolvedValue(new Set());

      await expect(
        sut.reassignFaces(authStub.admin, personStub.noName.id, {
          data: [{ personId: 'asset-face-1', assetId: '' }],
        }),
      ).rejects.toBeInstanceOf(BadRequestException);
      expect(jobMock.queue).not.toHaveBeenCalledWith();
    });
    it('should reassign a face', async () => {
      accessMock.person.checkOwnerAccess.mockResolvedValue(new Set([personStub.withName.id]));
      personMock.getById.mockResolvedValue(personStub.noName);
      accessMock.person.hasFaceOwnerAccess.mockResolvedValue(new Set([faceStub.face1.id]));
      personMock.getFacesByIds.mockResolvedValue([faceStub.face1]);
      personMock.reassignFace.mockResolvedValue(1);
      personMock.getRandomFace.mockResolvedValue(faceStub.primaryFace1);
      await expect(
        sut.reassignFaces(authStub.admin, personStub.noName.id, {
          data: [{ personId: personStub.withName.id, assetId: assetStub.image.id }],
        }),
      ).resolves.toEqual([personStub.noName]);

      expect(jobMock.queue).toHaveBeenCalledWith({
        name: JobName.GENERATE_PERSON_THUMBNAIL,
        data: { id: personStub.newThumbnail.id },
      });
    });
  });

  describe('handlePersonMigration', () => {
    it('should not move person files', async () => {
      personMock.getById.mockResolvedValue(null);
      await expect(sut.handlePersonMigration(personStub.noName)).resolves.toStrictEqual(false);
    });
  });

  describe('getFacesById', () => {
    it('should get the bounding boxes for an asset', async () => {
      accessMock.asset.checkOwnerAccess.mockResolvedValue(new Set([faceStub.face1.assetId]));
      personMock.getFaces.mockResolvedValue([faceStub.primaryFace1]);
      await expect(sut.getFacesById(authStub.admin, { id: faceStub.face1.assetId })).resolves.toStrictEqual([
        mapFace(faceStub.primaryFace1, authStub.admin),
      ]);
    });
    it('should reject if the user has not access to the asset', async () => {
      accessMock.asset.checkOwnerAccess.mockResolvedValue(new Set());
      personMock.getFaces.mockResolvedValue([faceStub.primaryFace1]);
      await expect(sut.getFacesById(authStub.admin, { id: faceStub.primaryFace1.assetId })).rejects.toBeInstanceOf(
        BadRequestException,
      );
    });
  });

  describe('createNewFeaturePhoto', () => {
    it('should change person feature photo', async () => {
      personMock.getRandomFace.mockResolvedValue(faceStub.primaryFace1);
      await sut.createNewFeaturePhoto([personStub.newThumbnail.id]);
      expect(jobMock.queue).toHaveBeenCalledWith({
        name: JobName.GENERATE_PERSON_THUMBNAIL,
        data: { id: personStub.newThumbnail.id },
      });
    });
  });

  describe('reassignFace', () => {
    it('should create a new person', async () => {
      accessMock.person.checkOwnerAccess.mockResolvedValue(new Set([personStub.noName.id]));
      accessMock.person.hasFaceOwnerAccess.mockResolvedValue(new Set([faceStub.face1.id]));
      personMock.getFaceById.mockResolvedValue(faceStub.face1);
      personMock.reassignFace.mockResolvedValue(1);
      personMock.getById.mockResolvedValue(personStub.noName);
      personMock.getRandomFace.mockResolvedValue(null);
      await expect(
        sut.reassignFace(authStub.admin, personStub.noName.id, {
          id: faceStub.face1.id,
        }),
      ).resolves.toEqual({
        birthDate: personStub.noName.birthDate,
        isHidden: personStub.noName.isHidden,
        id: personStub.noName.id,
        name: personStub.noName.name,
        thumbnailPath: personStub.noName.thumbnailPath,
      });

      expect(jobMock.queue).not.toHaveBeenCalledWith();
    });

    it('should fail if user has not the correct permissions on the asset', async () => {
      accessMock.person.checkOwnerAccess.mockResolvedValue(new Set([personStub.noName.id]));
      accessMock.person.hasFaceOwnerAccess.mockResolvedValue(new Set());
      personMock.getFaceById.mockResolvedValue(faceStub.face1);
      personMock.reassignFace.mockResolvedValue(1);
      personMock.getById.mockResolvedValue(personStub.noName);
      personMock.getRandomFace.mockResolvedValue(null);
      await expect(
        sut.reassignFace(authStub.admin, personStub.noName.id, {
          id: faceStub.face1.id,
        }),
      ).rejects.toBeInstanceOf(BadRequestException);

      expect(jobMock.queue).not.toHaveBeenCalledWith();
    });
  });

  describe('createPerson', () => {
    it('should create a new person', async () => {
      personMock.create.mockResolvedValue(personStub.primaryPerson);
      personMock.getFaceById.mockResolvedValue(faceStub.face1);
      accessMock.person.hasFaceOwnerAccess.mockResolvedValue(new Set([faceStub.face1.id]));

      await expect(sut.createPerson(authStub.admin)).resolves.toBe(personStub.primaryPerson);
    });
  });

  describe('unassignFace', () => {
    it('should unassign a face', async () => {
      personMock.getFaceById.mockResolvedValueOnce(faceStub.face1);
      accessMock.person.checkOwnerAccess.mockResolvedValue(new Set([personStub.noName.id]));
      accessMock.person.hasFaceOwnerAccess.mockResolvedValue(new Set([faceStub.face1.id]));
      personMock.reassignFace.mockResolvedValue(1);
      personMock.getRandomFace.mockResolvedValue(null);
      personMock.getFaceById.mockResolvedValueOnce(faceStub.unassignedFace);

      await expect(sut.unassignFace(authStub.admin, faceStub.face1.id)).resolves.toStrictEqual(
        mapFace(faceStub.unassignedFace, authStub.admin),
      );
    });
  });

  describe('unassignFaces', () => {
    it('should unassign a face', async () => {
      personMock.getFacesByIds.mockResolvedValueOnce([faceStub.face1]);
      accessMock.person.checkOwnerAccess.mockResolvedValue(new Set([personStub.noName.id]));
      accessMock.person.hasFaceOwnerAccess.mockResolvedValue(new Set([faceStub.face1.id]));
      personMock.reassignFace.mockResolvedValue(1);
      personMock.getRandomFace.mockResolvedValue(null);
      personMock.getFaceById.mockResolvedValueOnce(faceStub.unassignedFace);

      await expect(
        sut.unassignFaces(authStub.admin, { data: [{ assetId: faceStub.face1.id, personId: 'person-1' }] }),
      ).resolves.toStrictEqual([{ id: 'assetFaceId', success: true }]);
    });
  });

  describe('handlePersonDelete', () => {
    it('should stop if a person has not be found', async () => {
      personMock.getById.mockResolvedValue(null);

      await expect(sut.handlePersonDelete({ id: 'person-1' })).resolves.toBe(false);
      expect(personMock.update).not.toHaveBeenCalled();
      expect(storageMock.unlink).not.toHaveBeenCalled();
    });
    it('should delete a person', async () => {
      personMock.getById.mockResolvedValue(personStub.primaryPerson);

      await expect(sut.handlePersonDelete({ id: 'person-1' })).resolves.toBe(true);
      expect(personMock.delete).toHaveBeenCalledWith(personStub.primaryPerson);
      expect(storageMock.unlink).toHaveBeenCalledWith(personStub.primaryPerson.thumbnailPath);
    });
  });

  describe('handlePersonDelete', () => {
    it('should delete person', async () => {
      personMock.getById.mockResolvedValue(personStub.withName);

      await sut.handlePersonDelete({ id: personStub.withName.id });

      expect(personMock.delete).toHaveBeenCalledWith(personStub.withName);
      expect(storageMock.unlink).toHaveBeenCalledWith(personStub.withName.thumbnailPath);
    });
  });

  describe('handlePersonCleanup', () => {
    it('should delete people without faces', async () => {
      personMock.getAllWithoutFaces.mockResolvedValue([personStub.noName]);

      await sut.handlePersonCleanup();

      expect(jobMock.queue).toHaveBeenCalledWith({ name: JobName.PERSON_DELETE, data: { id: personStub.noName.id } });
    });
  });

  describe('handleQueueRecognizeFaces', () => {
    it('should return if machine learning is disabled', async () => {
      configMock.load.mockResolvedValue([{ key: SystemConfigKey.MACHINE_LEARNING_ENABLED, value: false }]);

      await expect(sut.handleQueueRecognizeFaces({})).resolves.toBe(true);
      expect(jobMock.queue).not.toHaveBeenCalled();
      expect(configMock.load).toHaveBeenCalled();
    });

    it('should queue missing assets', async () => {
      assetMock.getWithout.mockResolvedValue({
        items: [assetStub.image],
        hasNextPage: false,
      });
      await sut.handleQueueRecognizeFaces({});

      expect(assetMock.getWithout).toHaveBeenCalledWith({ skip: 0, take: 1000 }, WithoutProperty.FACES);
      expect(jobMock.queue).toHaveBeenCalledWith({
        name: JobName.RECOGNIZE_FACES,
        data: { id: assetStub.image.id },
      });
    });

    it('should queue all assets', async () => {
      assetMock.getAll.mockResolvedValue({
        items: [assetStub.image],
        hasNextPage: false,
      });
      personMock.getAll.mockResolvedValue([personStub.withName]);
      personMock.deleteAll.mockResolvedValue(5);

      await sut.handleQueueRecognizeFaces({ force: true });

      expect(assetMock.getAll).toHaveBeenCalled();
      expect(jobMock.queue).toHaveBeenCalledWith({
        name: JobName.RECOGNIZE_FACES,
        data: { id: assetStub.image.id },
      });
      expect(jobMock.queue).toHaveBeenCalledWith({
        name: JobName.PERSON_DELETE,
        data: { id: personStub.withName.id },
      });
    });
  });

  describe('handleRecognizeFaces', () => {
    it('should return if machine learning is disabled', async () => {
      configMock.load.mockResolvedValue([{ key: SystemConfigKey.MACHINE_LEARNING_ENABLED, value: false }]);

      await expect(sut.handleRecognizeFaces({ id: 'foo' })).resolves.toBe(true);
      expect(assetMock.getByIds).not.toHaveBeenCalled();
      expect(configMock.load).toHaveBeenCalled();
    });

    it('should skip when no resize path', async () => {
      assetMock.getByIds.mockResolvedValue([assetStub.noResizePath]);
      await sut.handleRecognizeFaces({ id: assetStub.noResizePath.id });
      expect(machineLearningMock.detectFaces).not.toHaveBeenCalled();
    });

    it('should skip it the asset has already been processed', async () => {
      assetMock.getByIds.mockResolvedValue([
        {
          ...assetStub.noResizePath,
          faces: [
            {
              id: 'asset-face-1',
              assetId: assetStub.noResizePath.id,
              personId: faceStub.face1.personId,
            } as AssetFaceEntity,
          ],
        },
      ]);
      await sut.handleRecognizeFaces({ id: assetStub.noResizePath.id });
      expect(machineLearningMock.detectFaces).not.toHaveBeenCalled();
    });

    it('should handle no results', async () => {
      const start = Date.now();

      machineLearningMock.detectFaces.mockResolvedValue([]);
      assetMock.getByIds.mockResolvedValue([assetStub.image]);
      await sut.handleRecognizeFaces({ id: assetStub.image.id });
      expect(machineLearningMock.detectFaces).toHaveBeenCalledWith(
        'http://immich-machine-learning:3003',
        {
          imagePath: assetStub.image.resizePath,
        },
        {
          enabled: true,
          maxDistance: 0.6,
          minScore: 0.7,
          minFaces: 1,
          modelName: 'buffalo_l',
        },
      );
      expect(personMock.createFace).not.toHaveBeenCalled();
      expect(jobMock.queue).not.toHaveBeenCalled();

      expect(assetMock.upsertJobStatus).toHaveBeenCalledWith({
        assetId: assetStub.image.id,
        facesRecognizedAt: expect.any(Date),
      });
      expect(assetMock.upsertJobStatus.mock.calls[0][0].facesRecognizedAt?.getTime()).toBeGreaterThan(start);
    });

    it('should match existing people', async () => {
      machineLearningMock.detectFaces.mockResolvedValue([detectFaceMock]);
      smartInfoMock.searchFaces.mockResolvedValue([faceStub.face1]);
      assetMock.getByIds.mockResolvedValue([assetStub.image]);
      await sut.handleRecognizeFaces({ id: assetStub.image.id });

      expect(personMock.createFace).toHaveBeenCalledWith({
        personId: 'person-1',
        assetId: 'asset-id',
        embedding: [1, 2, 3, 4],
        boundingBoxX1: 100,
        boundingBoxY1: 100,
        boundingBoxX2: 200,
        boundingBoxY2: 200,
        imageHeight: 500,
        imageWidth: 400,
      });
    });

    it('should create a new person', async () => {
      machineLearningMock.detectFaces.mockResolvedValue([detectFaceMock]);
      smartInfoMock.searchFaces.mockResolvedValue([]);
      personMock.create.mockResolvedValue(personStub.noName);
      assetMock.getByIds.mockResolvedValue([assetStub.image]);
      personMock.createFace.mockResolvedValue(faceStub.primaryFace1);

      await sut.handleRecognizeFaces({ id: assetStub.image.id });

      expect(personMock.create).toHaveBeenCalledWith({ ownerId: assetStub.image.ownerId });
      expect(personMock.createFace).toHaveBeenCalledWith({
        personId: 'person-1',
        assetId: 'asset-id',
        embedding: [1, 2, 3, 4],
        boundingBoxX1: 100,
        boundingBoxY1: 100,
        boundingBoxX2: 200,
        boundingBoxY2: 200,
        imageHeight: 500,
        imageWidth: 400,
      });
    });
  });
  describe('handleGeneratePersonThumbnail', () => {
    it('should return if machine learning is disabled', async () => {
      configMock.load.mockResolvedValue([{ key: SystemConfigKey.MACHINE_LEARNING_ENABLED, value: false }]);

      await expect(sut.handleGeneratePersonThumbnail({ id: 'person-1' })).resolves.toBe(true);
      expect(assetMock.getByIds).not.toHaveBeenCalled();
      expect(configMock.load).toHaveBeenCalled();
    });

    it('should skip a person not found', async () => {
      personMock.getById.mockResolvedValue(null);
      await sut.handleGeneratePersonThumbnail({ id: 'person-1' });
      expect(mediaMock.crop).not.toHaveBeenCalled();
    });

    it('should skip a person without a face asset id', async () => {
      personMock.getById.mockResolvedValue(personStub.noThumbnail);
      await sut.handleGeneratePersonThumbnail({ id: 'person-1' });
      expect(mediaMock.crop).not.toHaveBeenCalled();
    });

    it('should skip a person with a face asset id not found', async () => {
      personMock.getById.mockResolvedValue({ ...personStub.primaryPerson, faceAssetId: faceStub.middle.id });
      personMock.getFaceByIdWithAssets.mockResolvedValue(faceStub.face1);
      await sut.handleGeneratePersonThumbnail({ id: 'person-1' });
      expect(mediaMock.crop).not.toHaveBeenCalled();
    });

    it('should skip a person with a face asset id without a thumbnail', async () => {
      personMock.getById.mockResolvedValue({ ...personStub.primaryPerson, faceAssetId: faceStub.middle.assetId });
      personMock.getFaceByIdWithAssets.mockResolvedValue(faceStub.face1);
      assetMock.getByIds.mockResolvedValue([assetStub.noResizePath]);
      await sut.handleGeneratePersonThumbnail({ id: 'person-1' });
      expect(mediaMock.crop).not.toHaveBeenCalled();
    });

    it('should generate a thumbnail', async () => {
      personMock.getById.mockResolvedValue({ ...personStub.primaryPerson, faceAssetId: faceStub.middle.assetId });
      personMock.getFaceByIdWithAssets.mockResolvedValue(faceStub.middle);
      assetMock.getByIds.mockResolvedValue([assetStub.primaryImage]);

      await sut.handleGeneratePersonThumbnail({ id: 'person-1' });

      expect(assetMock.getByIds).toHaveBeenCalledWith([faceStub.middle.assetId]);
      expect(storageMock.mkdirSync).toHaveBeenCalledWith('upload/thumbs/admin_id/pe/rs');
      expect(mediaMock.crop).toHaveBeenCalledWith('/uploads/admin-id/thumbs/path.jpg', {
        left: 95,
        top: 95,
        width: 110,
        height: 110,
      });
      expect(mediaMock.resize).toHaveBeenCalledWith(croppedFace, 'upload/thumbs/admin_id/pe/rs/person-1.jpeg', {
        format: 'jpeg',
        size: 250,
        quality: 80,
        colorspace: Colorspace.P3,
      });
      expect(personMock.update).toHaveBeenCalledWith({
        id: 'person-1',
        thumbnailPath: 'upload/thumbs/admin_id/pe/rs/person-1.jpeg',
      });
    });

    it('should generate a thumbnail without going negative', async () => {
      personMock.getById.mockResolvedValue({ ...personStub.primaryPerson, faceAssetId: faceStub.start.assetId });
      personMock.getFaceByIdWithAssets.mockResolvedValue(faceStub.start);
      assetMock.getByIds.mockResolvedValue([assetStub.image]);

      await sut.handleGeneratePersonThumbnail({ id: 'person-1' });

      expect(mediaMock.crop).toHaveBeenCalledWith('/uploads/user-id/thumbs/path.jpg', {
        left: 0,
        top: 0,
        width: 510,
        height: 510,
      });
      expect(mediaMock.resize).toHaveBeenCalledWith(croppedFace, 'upload/thumbs/admin_id/pe/rs/person-1.jpeg', {
        format: 'jpeg',
        size: 250,
        quality: 80,
        colorspace: Colorspace.P3,
      });
    });

    it('should generate a thumbnail without overflowing', async () => {
      personMock.getById.mockResolvedValue({ ...personStub.primaryPerson, faceAssetId: faceStub.end.assetId });
      personMock.getFaceByIdWithAssets.mockResolvedValue(faceStub.end);
      assetMock.getByIds.mockResolvedValue([assetStub.primaryImage]);

      await sut.handleGeneratePersonThumbnail({ id: 'person-1' });

      expect(mediaMock.crop).toHaveBeenCalledWith('/uploads/admin-id/thumbs/path.jpg', {
        left: 297,
        top: 297,
        width: 202,
        height: 202,
      });
      expect(mediaMock.resize).toHaveBeenCalledWith(croppedFace, 'upload/thumbs/admin_id/pe/rs/person-1.jpeg', {
        format: 'jpeg',
        size: 250,
        quality: 80,
        colorspace: Colorspace.P3,
      });
    });
  });

  describe('mergePerson', () => {
    it('should require person.write and person.merge permission', async () => {
      personMock.getById.mockResolvedValueOnce(personStub.primaryPerson);
      personMock.getById.mockResolvedValueOnce(personStub.mergePerson);
      personMock.delete.mockResolvedValue(personStub.mergePerson);

      await expect(sut.mergePerson(authStub.admin, 'person-1', { ids: ['person-2'] })).rejects.toBeInstanceOf(
        BadRequestException,
      );

      expect(personMock.reassignFaces).not.toHaveBeenCalled();

      expect(personMock.delete).not.toHaveBeenCalled();
      expect(accessMock.person.checkOwnerAccess).toHaveBeenCalledWith(authStub.admin.user.id, new Set(['person-1']));
    });

    it('should merge two people', async () => {
      personMock.getById.mockResolvedValueOnce(personStub.primaryPerson);
      personMock.getById.mockResolvedValueOnce(personStub.mergePerson);
      personMock.delete.mockResolvedValue(personStub.mergePerson);
      accessMock.person.checkOwnerAccess.mockResolvedValueOnce(new Set(['person-1']));
      accessMock.person.checkOwnerAccess.mockResolvedValueOnce(new Set(['person-2']));

      await expect(sut.mergePerson(authStub.admin, 'person-1', { ids: ['person-2'] })).resolves.toEqual([
        { id: 'person-2', success: true },
      ]);

      expect(personMock.reassignFaces).toHaveBeenCalledWith({
        newPersonId: personStub.primaryPerson.id,
        oldPersonId: personStub.mergePerson.id,
      });

      expect(jobMock.queue).toHaveBeenCalledWith({
        name: JobName.PERSON_DELETE,
        data: { id: personStub.mergePerson.id },
      });
      expect(accessMock.person.checkOwnerAccess).toHaveBeenCalledWith(authStub.admin.user.id, new Set(['person-1']));
    });

    it('should throw an error when the primary person is not found', async () => {
      personMock.getById.mockResolvedValue(null);
      accessMock.person.checkOwnerAccess.mockResolvedValue(new Set(['person-1']));

      await expect(sut.mergePerson(authStub.admin, 'person-1', { ids: ['person-2'] })).rejects.toBeInstanceOf(
        BadRequestException,
      );

      expect(personMock.delete).not.toHaveBeenCalled();
      expect(accessMock.person.checkOwnerAccess).toHaveBeenCalledWith(authStub.admin.user.id, new Set(['person-1']));
    });

    it('should handle invalid merge ids', async () => {
      personMock.getById.mockResolvedValueOnce(personStub.primaryPerson);
      personMock.getById.mockResolvedValueOnce(null);
      accessMock.person.checkOwnerAccess.mockResolvedValueOnce(new Set(['person-1']));
      accessMock.person.checkOwnerAccess.mockResolvedValueOnce(new Set(['person-2']));

      await expect(sut.mergePerson(authStub.admin, 'person-1', { ids: ['person-2'] })).resolves.toEqual([
        { id: 'person-2', success: false, error: BulkIdErrorReason.NOT_FOUND },
      ]);

      expect(personMock.reassignFaces).not.toHaveBeenCalled();
      expect(personMock.delete).not.toHaveBeenCalled();
      expect(accessMock.person.checkOwnerAccess).toHaveBeenCalledWith(authStub.admin.user.id, new Set(['person-1']));
    });

    it('should handle an error reassigning faces', async () => {
      personMock.getById.mockResolvedValue(personStub.primaryPerson);
      personMock.getById.mockResolvedValue(personStub.mergePerson);
      personMock.reassignFaces.mockRejectedValue(new Error('update failed'));
      accessMock.person.checkOwnerAccess.mockResolvedValueOnce(new Set(['person-1']));
      accessMock.person.checkOwnerAccess.mockResolvedValueOnce(new Set(['person-2']));

      await expect(sut.mergePerson(authStub.admin, 'person-1', { ids: ['person-2'] })).resolves.toEqual([
        { id: 'person-2', success: false, error: BulkIdErrorReason.UNKNOWN },
      ]);

      expect(personMock.delete).not.toHaveBeenCalled();
      expect(accessMock.person.checkOwnerAccess).toHaveBeenCalledWith(authStub.admin.user.id, new Set(['person-1']));
    });
  });

  describe('getStatistics', () => {
    it('should get correct number of person', async () => {
      personMock.getById.mockResolvedValue(personStub.primaryPerson);
      personMock.getStatistics.mockResolvedValue(statistics);
      accessMock.person.checkOwnerAccess.mockResolvedValue(new Set(['person-1']));
      await expect(sut.getStatistics(authStub.admin, 'person-1')).resolves.toEqual({ assets: 3 });
      expect(accessMock.person.checkOwnerAccess).toHaveBeenCalledWith(authStub.admin.user.id, new Set(['person-1']));
    });

    it('should require person.read permission', async () => {
      personMock.getById.mockResolvedValue(personStub.primaryPerson);
      await expect(sut.getStatistics(authStub.admin, 'person-1')).rejects.toBeInstanceOf(BadRequestException);
      expect(accessMock.person.checkOwnerAccess).toHaveBeenCalledWith(authStub.admin.user.id, new Set(['person-1']));
    });
  });

  describe('mapFace', () => {
    it('should map a face', () => {
<<<<<<< HEAD
      expect(mapFace(faceStub.face1, personStub.withName.owner)).toEqual({
=======
      expect(mapFaces(faceStub.face1, { user: personStub.withName.owner })).toEqual({
>>>>>>> 33529d1d
        boundingBoxX1: 0,
        boundingBoxX2: 1,
        boundingBoxY1: 0,
        boundingBoxY2: 1,
        id: 'assetFaceId',
        imageHeight: 1024,
        imageWidth: 1024,
        person: mapPerson(personStub.withName),
      });
    });

    it('should not map person if person is null', () => {
      expect(mapFace({ ...faceStub.face1, person: null }, authStub.user1).person).toBeNull();
    });

    it('should not map person if person does not match auth user id', () => {
      expect(mapFace(faceStub.face1, authStub.user1).person).toBeNull();
    });
  });
});<|MERGE_RESOLUTION|>--- conflicted
+++ resolved
@@ -31,7 +31,7 @@
   ISystemConfigRepository,
   WithoutProperty,
 } from '../repositories';
-import { PersonResponseDto, mapFace, mapPerson } from './person.dto';
+import { PersonResponseDto, mapFaces, mapPerson } from './person.dto';
 import { PersonService } from './person.service';
 
 const responseDto: PersonResponseDto = {
@@ -383,7 +383,7 @@
       accessMock.asset.checkOwnerAccess.mockResolvedValue(new Set([faceStub.face1.assetId]));
       personMock.getFaces.mockResolvedValue([faceStub.primaryFace1]);
       await expect(sut.getFacesById(authStub.admin, { id: faceStub.face1.assetId })).resolves.toStrictEqual([
-        mapFace(faceStub.primaryFace1, authStub.admin),
+        mapFaces(faceStub.primaryFace1, authStub.admin),
       ]);
     });
     it('should reject if the user has not access to the asset', async () => {
@@ -466,7 +466,7 @@
       personMock.getFaceById.mockResolvedValueOnce(faceStub.unassignedFace);
 
       await expect(sut.unassignFace(authStub.admin, faceStub.face1.id)).resolves.toStrictEqual(
-        mapFace(faceStub.unassignedFace, authStub.admin),
+        mapFaces(faceStub.unassignedFace, authStub.admin),
       );
     });
   });
@@ -878,11 +878,7 @@
 
   describe('mapFace', () => {
     it('should map a face', () => {
-<<<<<<< HEAD
-      expect(mapFace(faceStub.face1, personStub.withName.owner)).toEqual({
-=======
       expect(mapFaces(faceStub.face1, { user: personStub.withName.owner })).toEqual({
->>>>>>> 33529d1d
         boundingBoxX1: 0,
         boundingBoxX2: 1,
         boundingBoxY1: 0,
@@ -895,11 +891,11 @@
     });
 
     it('should not map person if person is null', () => {
-      expect(mapFace({ ...faceStub.face1, person: null }, authStub.user1).person).toBeNull();
+      expect(mapFaces({ ...faceStub.face1, person: null }, authStub.user1).person).toBeNull();
     });
 
     it('should not map person if person does not match auth user id', () => {
-      expect(mapFace(faceStub.face1, authStub.user1).person).toBeNull();
+      expect(mapFaces(faceStub.face1, authStub.user1).person).toBeNull();
     });
   });
 });