<script lang="ts">
  import { clickOutside } from '$lib/actions/click-outside';
  import { focusTrap } from '$lib/actions/focus-trap';
  import { fade } from 'svelte/transition';
  import ModalHeader from '$lib/components/shared-components/modal-header.svelte';
  import { generateId } from '$lib/utils/generate-id';

  export let onClose: () => void;
  export let title: string;
  /**
   * If true, the logo will be displayed next to the modal title.
   */
  export let showLogo = false;
  /**
   * Optional icon to display next to the modal title, if `showLogo` is false.
   */
  export let icon: string | undefined = undefined;
  /**
   * Sets the width of the modal.
   *
   * - `wide`: 48rem
   * - `narrow`: 28rem
   * - `auto`: fits the width of the modal content, up to a maximum of 32rem
   */
  export let width: 'extra-wide' | 'wide' | 'narrow' | 'auto' = 'narrow';

  /**
   * Unique identifier for the modal.
   */
  let id: string = generateId();

  $: titleId = `${id}-title`;
  $: isStickyBottom = !!$$slots['sticky-bottom'];

  let modalWidth: string;
  $: {
    switch (width) {
      case 'extra-wide': {
        modalWidth = 'w-[56rem]';
        break;
      }

      case 'wide': {
        modalWidth = 'w-[48rem]';
        break;
      }

      case 'narrow': {
        modalWidth = 'w-[28rem]';
        break;
      }

      default: {
        modalWidth = 'sm:max-w-4xl';
      }
    }
  }
</script>

<section
  role="presentation"
  in:fade={{ duration: 100 }}
  out:fade={{ duration: 100 }}
  class="fixed left-0 top-0 z-[9999] flex h-dvh w-screen place-content-center place-items-center bg-black/40"
  on:keydown={(event) => {
    event.stopPropagation();
  }}
  use:focusTrap
>
  <div
    class="z-[9999] max-w-[95vw] {modalWidth} overflow-hidden rounded-3xl bg-immich-bg shadow-md dark:bg-immich-dark-gray dark:text-immich-dark-fg pt-3 pb-4"
    use:clickOutside={{ onOutclick: onClose, onEscape: onClose }}
    tabindex="-1"
    aria-modal="true"
    aria-labelledby={titleId}
  >
<<<<<<< HEAD
    <div class="immich-scrollbar overflow-y-auto max-h-[min(85dvh,44rem)]">
=======
    <div
      class="immich-scrollbar overflow-y-auto max-h-[min(92dvh,64rem)] py-1"
      class:scroll-pb-40={isStickyBottom}
      class:sm:scroll-p-24={isStickyBottom}
    >
>>>>>>> e73dc3dc
      <ModalHeader id={titleId} {title} {showLogo} {icon} {onClose} />
      <div class="px-5 pt-0" class:pb-5={isStickyBottom}>
        <slot />
      </div>
    </div>
    {#if isStickyBottom}
      <div
        class="flex flex-col sm:flex-row justify-end w-full gap-2 sm:gap-4 sticky bottom-0 pt-4 px-5 bg-immich-bg dark:bg-immich-dark-gray border-t border-gray-200 dark:border-gray-500"
      >
        <slot name="sticky-bottom" />
      </div>
    {/if}
  </div>
</section><|MERGE_RESOLUTION|>--- conflicted
+++ resolved
@@ -74,15 +74,7 @@
     aria-modal="true"
     aria-labelledby={titleId}
   >
-<<<<<<< HEAD
-    <div class="immich-scrollbar overflow-y-auto max-h-[min(85dvh,44rem)]">
-=======
-    <div
-      class="immich-scrollbar overflow-y-auto max-h-[min(92dvh,64rem)] py-1"
-      class:scroll-pb-40={isStickyBottom}
-      class:sm:scroll-p-24={isStickyBottom}
-    >
->>>>>>> e73dc3dc
+    <div class="immich-scrollbar overflow-y-auto max-h-[min(85dvh,44rem)] py-1">
       <ModalHeader id={titleId} {title} {showLogo} {icon} {onClose} />
       <div class="px-5 pt-0" class:pb-5={isStickyBottom}>
         <slot />
