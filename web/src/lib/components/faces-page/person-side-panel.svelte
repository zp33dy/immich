<script lang="ts">
  import { fly } from 'svelte/transition';
  import { linear } from 'svelte/easing';
  import { api, type PersonResponseDto, type AssetFaceResponseDto } from '@api';
  import ImageThumbnail from '../assets/thumbnail/image-thumbnail.svelte';
  import { handleError } from '$lib/utils/handle-error';
  import { createEventDispatcher, onMount } from 'svelte';
  import LoadingSpinner from '$lib/components/shared-components/loading-spinner.svelte';
  import { NotificationType, notificationController } from '../shared-components/notification/notification';
  import { mdiAccountOff, mdiArrowLeftThin, mdiFaceMan, mdiRestart, mdiSelect } from '@mdi/js';
  import Icon from '../elements/icon.svelte';
  import { boundingBoxesArray } from '$lib/stores/people.store';
  import { websocketStore } from '$lib/stores/websocket';
  import AssignFaceSidePanel from './assign-face-side-panel.svelte';
  import { getPersonNameWithHiddenValue, zoomImageToBase64 } from '$lib/utils/person';
  import { currentAsset, photoViewer } from '$lib/stores/assets.store';
  import UnassignedFacesSidePannel from './unassigned-faces-side-pannel.svelte';
  import type { FaceWithGeneretedThumbnail } from '$lib/utils/people-utils';
  import Button from '../elements/buttons/button.svelte';
  import { timeBeforeShowLoadingSpinner } from '$lib/constants';



  // keep track of the changes
  let idsOfPersonToCreate: string[] = [];
  let idsOfAssetFaceGenerated: string[] = [];

  // faces
  let peopleWithFaces: AssetFaceResponseDto[] = [];
  let selectedPersonToReassign: (PersonResponseDto | null)[];
  let selectedPersonToCreate: (string | null)[];
  let selectedPersonToAdd: FaceWithGeneretedThumbnail[] = [];
  let selectedPersonToUnassign: FaceWithGeneretedThumbnail[] = [];
  let selectedPersonToRemove: boolean[] = [];
  let unassignedFaces: FaceWithGeneretedThumbnail[] = [];
  let editedPersonIndex: number;
  let shouldRefresh: boolean = false;

  // loading spinners
  let isShowLoadingDone = false;
  let isShowLoadingPeople = false;

  // other modals
  let showSeletecFaces = false;
  let showUnassignedFaces = false;
  let isSelectingFaces = false;
  let allPeople: PersonResponseDto[] = [];

  // timers
  let loaderLoadingDoneTimeout: NodeJS.Timeout;
  let automaticRefreshTimeout: NodeJS.Timeout;

  const { onPersonThumbnail } = websocketStore;
  const dispatch = createEventDispatcher<{
    close: void;
    refresh: void;
  }>();

  // Reset value
  $onPersonThumbnail = '';
  $: numberOfFacesToUnassign = selectedPersonToRemove ? selectedPersonToRemove.filter((value) => value).length : 0;
  $: {
    if ($onPersonThumbnail) {
      idsOfAssetFaceGenerated.push($onPersonThumbnail);
      if (
        isEqual(idsOfAssetFaceGenerated, idsOfPersonToCreate) &&
        loaderLoadingDoneTimeout &&
        automaticRefreshTimeout &&
        selectedPersonToCreate.filter((person) => person !== null).length +
          selectedPersonToAdd.filter((face) => face.person === null).length ===
          idsOfPersonToCreate.length
      ) {
        clearTimeout(loaderLoadingDoneTimeout);
        clearTimeout(automaticRefreshTimeout);
        dispatch('refresh');
      }
    }
  }

  onMount(async () => {
    if ($currentAsset === null) {
      return;
    }
    const timeout = setTimeout(() => (isShowLoadingPeople = true), timeBeforeShowLoadingSpinner);
    try {
      const { data } = await api.personApi.getAllPeople({ withHidden: true });
      allPeople = data.people;
      const result = await api.faceApi.getFaces({ id: $currentAsset.id });
      peopleWithFaces = result.data;
<<<<<<< HEAD
      selectedPersonToCreate = new Array<string | null>(peopleWithFaces.length);
      selectedPersonToReassign = new Array<PersonResponseDto | null>(peopleWithFaces.length);
      selectedPersonToRemove = new Array<boolean>(peopleWithFaces.length);
      unassignedFaces = (
        await Promise.all(
          peopleWithFaces.map(async (personWithFace) => {
            if (personWithFace.person || $currentAsset === null) {
              return null;
            } else {
              const image = await zoomImageToBase64(personWithFace, $photoViewer, $currentAsset.type, $currentAsset.id);
              return image ? { ...personWithFace, customThumbnail: image } : null;
            }
          }),
        )
      ).filter((item): item is FaceWithGeneretedThumbnail => item !== null);
=======
      selectedPersonToCreate = Array.from({ length: peopleWithFaces.length });
      selectedPersonToReassign = Array.from({ length: peopleWithFaces.length });
>>>>>>> d3404f92
    } catch (error) {
      handleError(error, "Can't get faces");
    } finally {
      clearTimeout(timeout);
    }
    isShowLoadingPeople = false;
  });

  const isEqual = (a: string[], b: string[]): boolean => {
    return b.every((valueB) => a.includes(valueB));
  };

  const handleBackButton = () => {
    if (isSelectingFaces) {
      isSelectingFaces = false;
      selectedPersonToRemove = new Array<boolean>(peopleWithFaces.length);
      return;
    }
    if (shouldRefresh) {
      dispatch('refresh');
      return;
    }
    dispatch('close');
  };

  const handleReset = (index: number) => {
    if (selectedPersonToReassign[index]) {
      selectedPersonToReassign[index] = null;
    }
    if (selectedPersonToCreate[index]) {
      selectedPersonToCreate[index] = null;
    }
  };

  const handleOpenAvailableFaces = () => {
    showUnassignedFaces = true;
  };

  const closeAssigningFaceModal = () => {
    $boundingBoxesArray = [];
    showSeletecFaces = false;
  };

  const handleMouseLeaveFaceThumbnail = () => {
    if (!showSeletecFaces) {
      $boundingBoxesArray = [];
    }
  };

  const handleSelectFaces = () => {
    isSelectingFaces = !isSelectingFaces;
  };

  const handleSelectFace = (index: number) => {
    if (!isSelectingFaces) {
      return;
    }
    selectedPersonToRemove[index] = !selectedPersonToRemove[index];
  };

  const handleRemoveAddedFace = (indexToRemove: number) => {
    $boundingBoxesArray = [];
    selectedPersonToAdd = selectedPersonToAdd.filter((_, index) => index !== indexToRemove);
  };

  const handleAddRemovedFace = (indexToRemove: number) => {
    $boundingBoxesArray = [];
    unassignedFaces = unassignedFaces
      .map((obj) => (obj && obj.id === selectedPersonToUnassign[indexToRemove].id ? null : obj))
      .filter((item): item is FaceWithGeneretedThumbnail => item !== null) as FaceWithGeneretedThumbnail[];

    selectedPersonToUnassign = selectedPersonToUnassign.filter((_, index) => index !== indexToRemove);
  };

  const handleUnassignFaces = async () => {
    if ($currentAsset === null) {
      return;
    }
    if (numberOfFacesToUnassign > 0) {
      for (let i = 0; i < peopleWithFaces.length; i++) {
        if (selectedPersonToRemove[i]) {
          const image = await zoomImageToBase64(peopleWithFaces[i], $photoViewer, $currentAsset.type, $currentAsset.id);
          if (image) {
            selectedPersonToUnassign.push({ ...peopleWithFaces[i], customThumbnail: image });
            // Trigger reactivity
            selectedPersonToUnassign = selectedPersonToUnassign;
            if (selectedPersonToReassign[i]) {
              selectedPersonToReassign[i] = null;
            }
            if (selectedPersonToCreate[i]) {
              selectedPersonToCreate[i] = null;
            }
          }
        }
      }
      const uniqueIds = new Set(selectedPersonToUnassign.map((objA) => objA.id));
      selectedPersonToAdd = selectedPersonToAdd.filter((objB) => !uniqueIds.has(objB.id));
    }
    selectedPersonToRemove = new Array<boolean>(peopleWithFaces.length);
    isSelectingFaces = false;
  };

  const handleEditFaces = async () => {
    loaderLoadingDoneTimeout = setTimeout(() => (isShowLoadingDone = true), timeBeforeShowLoadingSpinner);
    const numberOfChanges =
      selectedPersonToCreate.filter((person) => person !== null).length +
      selectedPersonToReassign.filter((person) => person !== null).length +
      selectedPersonToAdd.length +
      selectedPersonToUnassign.length;
    if (numberOfChanges > 0) {
      try {
        for (const [index, peopleWithFace] of peopleWithFaces.entries()) {
          const personId = selectedPersonToReassign[index]?.id;

          if (personId) {
            await api.faceApi.reassignFace({
              id: personId,
              faceDto: { id: peopleWithFace.id },
            });
          } else if (selectedPersonToCreate[index]) {
            const { data } = await api.personApi.createPerson();
            idsOfPersonToCreate.push(data.id);
            await api.faceApi.reassignFace({
              id: data.id,
              faceDto: { id: peopleWithFace.id },
            });
          }
        }
        for (const face of selectedPersonToAdd) {
          if (face.person) {
            await api.faceApi.reassignFace({
              id: face.person.id,
              faceDto: { id: face.id },
            });
          } else {
            const { data } = await api.personApi.createPerson();
            idsOfPersonToCreate.push(data.id);
            await api.faceApi.reassignFace({
              id: data.id,
              faceDto: { id: face.id },
            });
          }
        }

        for (const face of selectedPersonToUnassign) {
          await api.faceApi.unassignFace({
            id: face.id,
          });
        }

        notificationController.show({
          message: `Edited ${numberOfChanges} ${numberOfChanges > 1 ? 'people' : 'person'}`,
          type: NotificationType.Info,
        });
      } catch (error) {
        handleError(error, "Can't apply changes");
      }
    }

    isShowLoadingDone = false;
    if (idsOfPersonToCreate.length === 0) {
      clearTimeout(loaderLoadingDoneTimeout);
      dispatch('refresh');
    } else {
      automaticRefreshTimeout = setTimeout(() => dispatch('refresh'), 15_000);
    }
  };

  const handleCreatePerson = (newFeaturePhoto: string | null) => {
    $boundingBoxesArray = [];
    const personToUpdate = peopleWithFaces.find((person) => person.id === peopleWithFaces[editedPersonIndex].id);
    if (newFeaturePhoto && personToUpdate) {
      selectedPersonToCreate[peopleWithFaces.indexOf(personToUpdate)] = newFeaturePhoto;
    }
    showSeletecFaces = false;
  };

  const handleReassignFace = (person: PersonResponseDto | null) => {
    $boundingBoxesArray = [];
    if (person) {
      selectedPersonToReassign[editedPersonIndex] = person;
    }
    showSeletecFaces = false;
  };

  const handleCreateOrReassignFaceFromUnassignedFace = (face: FaceWithGeneretedThumbnail) => {
    selectedPersonToAdd.push(face);
    selectedPersonToAdd = selectedPersonToAdd;
    showUnassignedFaces = false;
  };

  const handlePersonPicker = async (index: number) => {
    editedPersonIndex = index;
    $boundingBoxesArray = [peopleWithFaces[index]];
    showSeletecFaces = true;
  };
</script>

<section
  transition:fly={{ x: 360, duration: 100, easing: linear }}
  class="absolute top-0 z-[2000] h-full w-[360px] overflow-x-hidden p-2 bg-immich-bg dark:bg-immich-dark-bg dark:text-immich-dark-fg"
>
  <div class="flex place-items-center justify-between gap-2">
    <div class="flex items-center gap-2">
      <button
        class="flex place-content-center rounded-full p-3 transition-colors hover:bg-gray-200 dark:text-immich-dark-fg dark:hover:bg-gray-900"
        on:click={handleBackButton}
      >
        <div>
          <Icon path={mdiArrowLeftThin} size="24" />
        </div>
      </button>
      <p class="flex text-lg text-immich-fg dark:text-immich-dark-fg">
        {isSelectingFaces ? 'Select Faces' : 'Edit faces'}
      </p>
    </div>
    {#if !isShowLoadingDone}
      <div class="flex items-center gap-2">
        {#if !isSelectingFaces && unassignedFaces.length > 0}
          <button
            class="justify-self-end rounded-lg p-2 hover:bg-immich-dark-primary hover:dark:bg-immich-dark-primary/50"
            on:click={handleOpenAvailableFaces}
            title="Faces available"
          >
            <div>
              <Icon path={mdiFaceMan} />
            </div>
          </button>
        {/if}
        {#if !peopleWithFaces.every((item) => item.person === null)}
          <button
            class="justify-self-end rounded-lg p-2 hover:bg-immich-dark-primary hover:dark:bg-immich-dark-primary/50"
            on:click={handleSelectFaces}
            title="Select faces to unassign"
          >
            <div>
              <Icon path={mdiSelect} />
            </div>
          </button>
        {/if}
        {#if !isSelectingFaces}
          <button
            class="justify-self-end rounded-lg p-2 hover:bg-immich-dark-primary hover:dark:bg-immich-dark-primary/50"
            on:click={handleEditFaces}
          >
            Done
          </button>
        {/if}
      </div>
    {:else}
      <LoadingSpinner />
    {/if}
  </div>

  <div class="px-4 py-4 text-sm">
    <div class="flex items-center justify-between gap-2 h-10">
      {#if peopleWithFaces.every((item) => item.person === null)}
        <div class="flex items-center justify-center w-full">
          <div class="grid place-items-center">
            <Icon path={mdiAccountOff} size="3.5em" />
            <p class="mt-5 font-medium">No faces visible</p>
          </div>
        </div>
      {:else}
        <div>Faces visible</div>
      {/if}

      {#if isSelectingFaces && selectedPersonToRemove && selectedPersonToRemove.filter((value) => value).length > 0}
        <Button
          size="xs"
          color="red"
          title="Unassign faces"
          shadow={false}
          rounded="full"
          on:click={handleUnassignFaces}
        >
          Unassign Faces
        </Button>
      {/if}
    </div>
    <div class="mt-2 flex flex-wrap gap-2">
      {#if isShowLoadingPeople}
        <div class="flex w-full justify-center">
          <LoadingSpinner />
        </div>
      {:else}
        {#each peopleWithFaces as face, index}
          {#if face.person && !unassignedFaces.some((unassignedFace) => unassignedFace.id === face.id) && !selectedPersonToUnassign.some((unassignedFace) => unassignedFace.id === face.id)}
            <div class="relative z-[20001] h-[115px] w-[95px]">
              <div
                role="button"
                tabindex={index}
                class="absolute left-0 top-0 h-[90px] w-[90px] cursor-default"
                on:focus={() => ($boundingBoxesArray = [peopleWithFaces[index]])}
                on:mouseover={() => ($boundingBoxesArray = [peopleWithFaces[index]])}
                on:mouseleave={handleMouseLeaveFaceThumbnail}
                on:click={() => handleSelectFace(index)}
                on:keydown={() => handleSelectFace(index)}
              >
                <div class="relative">
                  <ImageThumbnail
                    curve
                    shadow
                    url={selectedPersonToCreate[index] ||
                      api.getPeopleThumbnailUrl(selectedPersonToReassign[index]?.id || face.person.id)}
                    altText={selectedPersonToReassign[index]
                      ? selectedPersonToReassign[index]?.name || ''
                      : selectedPersonToCreate[index]
                        ? 'new person'
                        : getPersonNameWithHiddenValue(face.person?.name, face.person?.isHidden)}
                    title={selectedPersonToReassign[index]
                      ? selectedPersonToReassign[index]?.name || ''
                      : selectedPersonToCreate[index]
                        ? 'new person'
                        : getPersonNameWithHiddenValue(face.person?.name, face.person?.isHidden)}
                    widthStyle="90px"
                    heightStyle="90px"
                    hidden={!isSelectingFaces
                      ? selectedPersonToReassign[index]
                        ? selectedPersonToReassign[index]?.isHidden
                        : selectedPersonToCreate[index]
                          ? false
                          : face.person?.isHidden
                      : false}
                    persistentBorder={isSelectingFaces ? selectedPersonToRemove[index] : false}
                  />
                </div>
                {#if !selectedPersonToCreate[index]}
                  <p class="relative mt-1 truncate font-medium" title={face.person?.name}>
                    {#if selectedPersonToReassign[index]?.id}
                      {selectedPersonToReassign[index]?.name}
                    {:else}
                      {face.person?.name}
                    {/if}
                  </p>
                {/if}
                {#if !isSelectingFaces}
                  <div class="absolute -right-[5px] -top-[5px] h-[20px] w-[20px] rounded-full bg-blue-700">
                    {#if selectedPersonToCreate[index] || selectedPersonToReassign[index]}
                      <button on:click={() => handleReset(index)} class="flex h-full w-full">
                        <div class="absolute left-1/2 top-1/2 translate-x-[-50%] translate-y-[-50%] transform">
                          <div>
                            <Icon path={mdiRestart} size={18} />
                          </div>
                        </div>
                      </button>
                    {:else}
                      <button on:click={() => handlePersonPicker(index)} class="flex h-full w-full">
                        <div
                          class="absolute left-1/2 top-1/2 h-[2px] w-[14px] translate-x-[-50%] translate-y-[-50%] transform bg-white"
                        />
                      </button>
                    {/if}
                  </div>
                {/if}
              </div>
            </div>
          {/if}
        {/each}
      {/if}
    </div>
    {#if selectedPersonToAdd.length > 0}
      <div class="mt-2">
        <p>Faces to add</p>
        <div class="mt-4 flex flex-wrap gap-2">
          {#each selectedPersonToAdd as face, index}
            {#if face}
              <div class="relative z-[20001] h-[115px] w-[95px]">
                <div
                  role="button"
                  tabindex={index}
                  class="absolute left-0 top-0 h-[90px] w-[90px] cursor-default"
                  on:focus={() => ($boundingBoxesArray = [peopleWithFaces[index]])}
                  on:mouseover={() => ($boundingBoxesArray = [peopleWithFaces[index]])}
                  on:mouseleave={() => ($boundingBoxesArray = [])}
                >
                  <div class="relative">
                    <ImageThumbnail
                      curve
                      shadow
                      url={face.person && face.person.id
                        ? api.getPeopleThumbnailUrl(face.person.id)
                        : face.customThumbnail}
                      altText={'New person'}
                      title={'New person'}
                      widthStyle="90px"
                      heightStyle="90px"
                      thumbhash={null}
                    />
                  </div>
                  {#if face.person?.name}
                    <p class="relative mt-1 truncate font-medium" title={face.person?.name}>
                      {face.person?.name}
                    </p>{/if}
                  {#if !isSelectingFaces}
                    <div class="absolute -right-[5px] -top-[5px] h-[20px] w-[20px] rounded-full bg-red-700">
                      <button on:click={() => handleRemoveAddedFace(index)} class="flex h-full w-full">
                        <div
                          class="absolute left-1/2 top-1/2 h-[2px] w-[14px] translate-x-[-50%] translate-y-[-50%] transform bg-white"
                        />
                      </button>
                    </div>
                  {/if}
                </div>
              </div>
            {/if}
          {/each}
        </div>
      </div>
    {/if}
    {#if selectedPersonToUnassign.length > 0}
      <div class="mt-2">
        <p>Faces to unassign</p>
        <div class="mt-4 flex flex-wrap gap-2">
          {#each selectedPersonToUnassign as face, index}
            {#if face && face.person}
              <div class="relative z-[20001] h-[115px] w-[95px]">
                <div
                  role="button"
                  tabindex={index}
                  class="absolute left-0 top-0 h-[90px] w-[90px] cursor-default"
                  on:focus={() => ($boundingBoxesArray = [peopleWithFaces[index]])}
                  on:mouseover={() => ($boundingBoxesArray = [peopleWithFaces[index]])}
                  on:mouseleave={() => ($boundingBoxesArray = [])}
                >
                  <div class="relative">
                    <ImageThumbnail
                      curve
                      shadow
                      url={face.customThumbnail}
                      altText={'New person'}
                      title={'New person'}
                      widthStyle="90px"
                      heightStyle="90px"
                      thumbhash={null}
                    />
                  </div>
                  {#if face.person?.name}
                    <p class="relative mt-1 truncate font-medium" title={face.person?.name}>
                      {face.person?.name}
                    </p>{/if}
                  {#if !isSelectingFaces}
                    <div class="absolute -right-[5px] -top-[5px] h-[20px] w-[20px] rounded-full bg-red-700">
                      <button on:click={() => handleAddRemovedFace(index)} class="flex h-full w-full">
                        <div
                          class="absolute left-1/2 top-1/2 h-[2px] w-[14px] translate-x-[-50%] translate-y-[-50%] transform bg-white"
                        />
                      </button>
                    </div>
                  {/if}
                </div>
              </div>
            {/if}
          {/each}
        </div>
      </div>
    {/if}
  </div>
</section>

{#if showSeletecFaces}
  <AssignFaceSidePanel
    personWithFace={peopleWithFaces[editedPersonIndex]}
    {allPeople}
    on:close={closeAssigningFaceModal}
    on:createPerson={(event) => handleCreatePerson(event.detail)}
    on:reassign={(event) => handleReassignFace(event.detail)}
  />
{/if}

{#if showUnassignedFaces}
  <UnassignedFacesSidePannel
    {allPeople}
    {unassignedFaces}
    {selectedPersonToAdd}
    on:close={() => (showUnassignedFaces = false)}
    on:createPerson={(event) => handleCreateOrReassignFaceFromUnassignedFace(event.detail)}
    on:reassign={(event) => handleCreateOrReassignFaceFromUnassignedFace(event.detail)}
  />
{/if}<|MERGE_RESOLUTION|>--- conflicted
+++ resolved
@@ -87,9 +87,8 @@
       allPeople = data.people;
       const result = await api.faceApi.getFaces({ id: $currentAsset.id });
       peopleWithFaces = result.data;
-<<<<<<< HEAD
-      selectedPersonToCreate = new Array<string | null>(peopleWithFaces.length);
-      selectedPersonToReassign = new Array<PersonResponseDto | null>(peopleWithFaces.length);
+      selectedPersonToCreate = Array.from({ length: peopleWithFaces.length });
+      selectedPersonToReassign = Array.from({ length: peopleWithFaces.length });
       selectedPersonToRemove = new Array<boolean>(peopleWithFaces.length);
       unassignedFaces = (
         await Promise.all(
@@ -103,10 +102,6 @@
           }),
         )
       ).filter((item): item is FaceWithGeneretedThumbnail => item !== null);
-=======
-      selectedPersonToCreate = Array.from({ length: peopleWithFaces.length });
-      selectedPersonToReassign = Array.from({ length: peopleWithFaces.length });
->>>>>>> d3404f92
     } catch (error) {
       handleError(error, "Can't get faces");
     } finally {
