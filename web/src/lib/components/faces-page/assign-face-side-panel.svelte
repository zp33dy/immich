<script lang="ts">
  import { api, AssetTypeEnum, type AssetFaceResponseDto, type PersonResponseDto, ThumbnailFormat } from '@api';
  import { createEventDispatcher } from 'svelte';
  import { linear } from 'svelte/easing';
  import { fly } from 'svelte/transition';
  import Icon from '../elements/icon.svelte';
  import { mdiArrowLeftThin, mdiClose, mdiMagnify, mdiPlus } from '@mdi/js';
  import LoadingSpinner from '../shared-components/loading-spinner.svelte';
  import ImageThumbnail from '../assets/thumbnail/image-thumbnail.svelte';
  import { getPersonNameWithHiddenValue, searchNameLocal, zoomImageToBase64 } from '$lib/utils/person';
  import { handleError } from '$lib/utils/handle-error';
  import { photoViewer } from '$lib/stores/assets.store';

  export let personWithFace: AssetFaceResponseDto;
  export let allPeople: PersonResponseDto[];
<<<<<<< HEAD
=======
  export let editedPersonIndex: number;
  export let assetType: AssetTypeEnum;
  export let assetId: string;
>>>>>>> 1e99ba81

  // loading spinners
  let isShowLoadingNewPerson = false;
  let isShowLoadingSearch = false;

  // search people
  let searchedPeople: PersonResponseDto[] = [];
  let searchedPeopleCopy: PersonResponseDto[] = [];
  let searchWord: string;
  let searchFaces = false;
  let searchName = '';

  const dispatch = createEventDispatcher();
  const handleBackButton = () => {
    dispatch('close');
  };
<<<<<<< HEAD
=======
  const zoomImageToBase64 = async (face: AssetFaceResponseDto): Promise<string | null> => {
    let image: HTMLImageElement | null = null;
    if (assetType === AssetTypeEnum.Image) {
      image = $photoViewer;
    } else if (assetType === AssetTypeEnum.Video) {
      const data = await api.getAssetThumbnailUrl(assetId, ThumbnailFormat.Webp);
      const img: HTMLImageElement = new Image();
      img.src = data;

      await new Promise<void>((resolve) => {
        img.onload = () => resolve();
        img.onerror = () => resolve();
      });

      image = img;
    }
    if (image === null) {
      return null;
    }
    const { boundingBoxX1: x1, boundingBoxX2: x2, boundingBoxY1: y1, boundingBoxY2: y2 } = face;

    const coordinates = {
      x1: (image.naturalWidth / face.imageWidth) * x1,
      x2: (image.naturalWidth / face.imageWidth) * x2,
      y1: (image.naturalHeight / face.imageHeight) * y1,
      y2: (image.naturalHeight / face.imageHeight) * y2,
    };

    const faceWidth = coordinates.x2 - coordinates.x1;
    const faceHeight = coordinates.y2 - coordinates.y1;

    const faceImage = new Image();
    faceImage.src = image.src;

    await new Promise((resolve) => {
      faceImage.onload = resolve;
      faceImage.onerror = () => resolve(null);
    });

    const canvas = document.createElement('canvas');
    canvas.width = faceWidth;
    canvas.height = faceHeight;

    const ctx = canvas.getContext('2d');
    if (ctx) {
      ctx.drawImage(faceImage, coordinates.x1, coordinates.y1, faceWidth, faceHeight, 0, 0, faceWidth, faceHeight);

      return canvas.toDataURL();
    } else {
      return null;
    }
  };
>>>>>>> 1e99ba81

  const handleCreatePerson = async () => {
    const timeout = setTimeout(() => (isShowLoadingNewPerson = true), 100);

    const newFeaturePhoto = await zoomImageToBase64(personWithFace, $photoViewer);

    clearTimeout(timeout);
    isShowLoadingNewPerson = false;
    dispatch('createPerson', newFeaturePhoto);
  };

  const searchPeople = async () => {
    if ((searchedPeople.length < 20 && searchName.startsWith(searchWord)) || searchName === '') {
      return;
    }
    const timeout = setTimeout(() => (isShowLoadingSearch = true), 100);
    try {
      const { data } = await api.searchApi.searchPerson({ name: searchName });
      searchedPeople = data;
      searchedPeopleCopy = data;
      searchWord = searchName;
    } catch (error) {
      handleError(error, "Can't search people");
    } finally {
      clearTimeout(timeout);
    }

    isShowLoadingSearch = false;
  };

  $: {
    searchedPeople = searchNameLocal(searchName, searchedPeopleCopy, 10);
  }

  const initInput = (element: HTMLInputElement) => {
    element.focus();
  };
</script>

<section
  transition:fly={{ x: 360, duration: 100, easing: linear }}
  class="absolute top-0 z-[2002] h-full w-[360px] overflow-x-hidden p-2 bg-immich-bg dark:bg-immich-dark-bg dark:text-immich-dark-fg"
>
  <div class="flex place-items-center justify-between gap-2">
    {#if !searchFaces}
      <div class="flex items-center gap-2">
        <button
          class="flex place-content-center rounded-full p-3 transition-colors hover:bg-gray-200 dark:text-immich-dark-fg dark:hover:bg-gray-900"
          on:click={handleBackButton}
        >
          <div>
            <Icon path={mdiArrowLeftThin} size="24" />
          </div>
        </button>
        <p class="flex text-lg text-immich-fg dark:text-immich-dark-fg">Select face</p>
      </div>
      <div class="flex justify-end gap-2">
        <button
          class="flex place-content-center place-items-center rounded-full p-3 transition-colors hover:bg-gray-200 dark:text-immich-dark-fg dark:hover:bg-gray-900"
          title="Search existing person"
          on:click={() => {
            searchFaces = true;
          }}
        >
          <div>
            <Icon path={mdiMagnify} size="24" />
          </div>
        </button>
        {#if !isShowLoadingNewPerson}
          <button
            class="flex place-content-center place-items-center rounded-full p-3 transition-colors hover:bg-gray-200 dark:text-immich-dark-fg dark:hover:bg-gray-900"
            on:click={handleCreatePerson}
            title="Create new person"
          >
            <div>
              <Icon path={mdiPlus} size="24" />
            </div>
          </button>
        {:else}
          <div class="flex place-content-center place-items-center">
            <LoadingSpinner />
          </div>
        {/if}
      </div>
    {:else}
      <button
        class="flex place-content-center rounded-full p-3 transition-colors hover:bg-gray-200 dark:text-immich-dark-fg dark:hover:bg-gray-900"
        on:click={handleBackButton}
      >
        <div>
          <Icon path={mdiArrowLeftThin} size="24" />
        </div>
      </button>
      <div class="w-full flex">
        <input
          class="w-full gap-2 bg-immich-bg dark:bg-immich-dark-bg"
          type="text"
          placeholder="Name or nickname"
          bind:value={searchName}
          on:input={searchPeople}
          use:initInput
        />
        {#if isShowLoadingSearch}
          <div>
            <LoadingSpinner />
          </div>
        {/if}
      </div>
      <button
        class="flex place-content-center place-items-center rounded-full p-3 transition-colors hover:bg-gray-200 dark:text-immich-dark-fg dark:hover:bg-gray-900"
        on:click={() => (searchFaces = false)}
      >
        <div>
          <Icon path={mdiClose} size="24" />
        </div>
      </button>
    {/if}
  </div>
  <div class="px-4 py-4 text-sm">
    <h2 class="mb-8 mt-4 uppercase">All people</h2>
    <div class="immich-scrollbar mt-4 flex flex-wrap gap-2 overflow-y-auto">
      {#if searchName == ''}
        {#each allPeople as person (person.id)}
          {#if person.id !== personWithFace.person?.id}
            <div class="w-fit">
              <button class="w-[90px]" on:click={() => dispatch('reassign', person)}>
                <div class="relative">
                  <ImageThumbnail
                    curve
                    shadow
                    url={api.getPeopleThumbnailUrl(person.id)}
                    altText={getPersonNameWithHiddenValue(person.name, person.isHidden)}
                    title={getPersonNameWithHiddenValue(person.name, person.isHidden)}
                    widthStyle="90px"
                    heightStyle="90px"
                    thumbhash={null}
                    hidden={person.isHidden}
                  />
                </div>

                <p class="mt-1 truncate font-medium" title={getPersonNameWithHiddenValue(person.name, person.isHidden)}>
                  {person.name}
                </p>
              </button>
            </div>
          {/if}
        {/each}
      {:else}
        {#each searchedPeople as person (person.id)}
          {#if person.id !== personWithFace.person?.id}
            <div class="w-fit">
              <button class="w-[90px]" on:click={() => dispatch('reassign', person)}>
                <div class="relative">
                  <ImageThumbnail
                    curve
                    shadow
                    url={api.getPeopleThumbnailUrl(person.id)}
                    altText={getPersonNameWithHiddenValue(person.name, person.isHidden)}
                    title={getPersonNameWithHiddenValue(person.name, person.isHidden)}
                    widthStyle="90px"
                    heightStyle="90px"
                    thumbhash={null}
                    hidden={person.isHidden}
                  />
                </div>
                <p class="mt-1 truncate font-medium" title={person.name}>{person.name}</p>
              </button>
            </div>
          {/if}
        {/each}
      {/if}
    </div>
  </div>
</section><|MERGE_RESOLUTION|>--- conflicted
+++ resolved
@@ -13,12 +13,8 @@
 
   export let personWithFace: AssetFaceResponseDto;
   export let allPeople: PersonResponseDto[];
-<<<<<<< HEAD
-=======
-  export let editedPersonIndex: number;
   export let assetType: AssetTypeEnum;
   export let assetId: string;
->>>>>>> 1e99ba81
 
   // loading spinners
   let isShowLoadingNewPerson = false;
@@ -35,66 +31,11 @@
   const handleBackButton = () => {
     dispatch('close');
   };
-<<<<<<< HEAD
-=======
-  const zoomImageToBase64 = async (face: AssetFaceResponseDto): Promise<string | null> => {
-    let image: HTMLImageElement | null = null;
-    if (assetType === AssetTypeEnum.Image) {
-      image = $photoViewer;
-    } else if (assetType === AssetTypeEnum.Video) {
-      const data = await api.getAssetThumbnailUrl(assetId, ThumbnailFormat.Webp);
-      const img: HTMLImageElement = new Image();
-      img.src = data;
-
-      await new Promise<void>((resolve) => {
-        img.onload = () => resolve();
-        img.onerror = () => resolve();
-      });
-
-      image = img;
-    }
-    if (image === null) {
-      return null;
-    }
-    const { boundingBoxX1: x1, boundingBoxX2: x2, boundingBoxY1: y1, boundingBoxY2: y2 } = face;
-
-    const coordinates = {
-      x1: (image.naturalWidth / face.imageWidth) * x1,
-      x2: (image.naturalWidth / face.imageWidth) * x2,
-      y1: (image.naturalHeight / face.imageHeight) * y1,
-      y2: (image.naturalHeight / face.imageHeight) * y2,
-    };
-
-    const faceWidth = coordinates.x2 - coordinates.x1;
-    const faceHeight = coordinates.y2 - coordinates.y1;
-
-    const faceImage = new Image();
-    faceImage.src = image.src;
-
-    await new Promise((resolve) => {
-      faceImage.onload = resolve;
-      faceImage.onerror = () => resolve(null);
-    });
-
-    const canvas = document.createElement('canvas');
-    canvas.width = faceWidth;
-    canvas.height = faceHeight;
-
-    const ctx = canvas.getContext('2d');
-    if (ctx) {
-      ctx.drawImage(faceImage, coordinates.x1, coordinates.y1, faceWidth, faceHeight, 0, 0, faceWidth, faceHeight);
-
-      return canvas.toDataURL();
-    } else {
-      return null;
-    }
-  };
->>>>>>> 1e99ba81
 
   const handleCreatePerson = async () => {
     const timeout = setTimeout(() => (isShowLoadingNewPerson = true), 100);
 
-    const newFeaturePhoto = await zoomImageToBase64(personWithFace, $photoViewer);
+    const newFeaturePhoto = await zoomImageToBase64(personWithFace, $photoViewer,assetType,assetId);
 
     clearTimeout(timeout);
     isShowLoadingNewPerson = false;
